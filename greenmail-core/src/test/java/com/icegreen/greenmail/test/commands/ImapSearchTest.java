/*
 * Copyright (c) 2014 Wael Chatila / Icegreen Technologies. All Rights Reserved.
 * This software is released under the Apache license 2.0
 */
package com.icegreen.greenmail.test.commands;

import com.icegreen.greenmail.imap.commands.SearchKey;
import com.icegreen.greenmail.junit.GreenMailRule;
import com.icegreen.greenmail.store.MailFolder;
import com.icegreen.greenmail.user.GreenMailUser;
import com.icegreen.greenmail.util.ServerSetupTest;
import org.junit.Rule;
import org.junit.Test;

import javax.mail.*;
import javax.mail.internet.InternetAddress;
import javax.mail.internet.MimeMessage;
import javax.mail.search.*;
import java.util.Date;

import static org.junit.Assert.*;

/**
 * @author Wael Chatila
 * @version $Id: $
 * @since Jan 28, 2006
 */
public class ImapSearchTest {
    @Rule
    public final GreenMailRule greenMail = new GreenMailRule(ServerSetupTest.ALL);

    @Test
    public void testSearch() throws Exception {
        GreenMailUser user = greenMail.setUser("to1@localhost", "pwd");
        assertNotNull(greenMail.getImap());

        MailFolder folder = greenMail.getManagers().getImapHostManager().getFolder(user, "INBOX");
        Flags fooFlags = new Flags();
        fooFlags.add("foo");
        storeSearchTestMessages(greenMail.getImap().createSession(), folder, fooFlags);

        greenMail.waitForIncomingEmail(2);

        final Store store = greenMail.getImap().createStore();
        store.connect("to1@localhost", "pwd");
        try {
            Folder imapFolder = store.getFolder("INBOX");
            imapFolder.open(Folder.READ_WRITE);

            Message[] imapMessages = imapFolder.getMessages();
            assertTrue(null != imapMessages && imapMessages.length == 2);
            Message m0 = imapMessages[0];
            Message m1 = imapMessages[1];
            assertTrue(m0.getFlags().contains(Flags.Flag.ANSWERED));

            // Search flags
            imapMessages = imapFolder.search(new FlagTerm(new Flags(Flags.Flag.ANSWERED), true));
            assertEquals(1, imapMessages.length);
            assertEquals(m0, imapMessages[0]);

            imapMessages = imapFolder.search(new FlagTerm(fooFlags, true));
            assertEquals(1, imapMessages.length);
            assertTrue(imapMessages[0].getFlags().contains("foo"));

            imapMessages = imapFolder.search(new FlagTerm(fooFlags, false));
            assertEquals(1, imapMessages.length);
            assertTrue(!imapMessages[0].getFlags().contains(fooFlags));

            // Search header ids
            String id = m0.getHeader("Message-ID")[0];
            imapMessages = imapFolder.search(new HeaderTerm("Message-ID", id));
            assertEquals(1, imapMessages.length);
            assertEquals(m0, imapMessages[0]);

            id = m1.getHeader("Message-ID")[0];
            imapMessages = imapFolder.search(new HeaderTerm("Message-ID", id));
            assertEquals(1, imapMessages.length);
            assertEquals(m1, imapMessages[0]);

            // Search FROM
            imapMessages = imapFolder.search(new FromTerm(new InternetAddress("from2@localhost")));
            assertEquals(1, imapMessages.length);
            assertEquals(m0, imapMessages[0]);

            imapMessages = imapFolder.search(new FromTerm(new InternetAddress("from3@localhost")));
            assertEquals(1, imapMessages.length);
            assertEquals(m1, imapMessages[0]);

            // Search TO
            imapMessages = imapFolder.search(new RecipientTerm(Message.RecipientType.TO, new InternetAddress("to2@localhost")));
            assertEquals(1, imapMessages.length);
            assertEquals(m0, imapMessages[0]);

            imapMessages = imapFolder.search(new RecipientTerm(Message.RecipientType.TO, new InternetAddress("to3@localhost")));
            assertEquals(1, imapMessages.length);
            assertEquals(m1, imapMessages[0]);

            // Search Subject
            imapMessages = imapFolder.search(new SubjectTerm("test0Search"));
<<<<<<< HEAD
            assertTrue(imapMessages.length == 2);
            assertTrue(imapMessages[0] == m0);
            imapMessages = imapFolder.search(new SubjectTerm("TeSt0Search")); // Case insensitive
            assertTrue(imapMessages.length == 2);
            assertTrue(imapMessages[0] == m0);
            imapMessages = imapFolder.search(new SubjectTerm("0S"));
            assertTrue(imapMessages.length == 2);
            assertTrue(imapMessages[0] == m0);
=======
            assertEquals(1, imapMessages.length);
            assertEquals(m0, imapMessages[0]);
            imapMessages = imapFolder.search(new SubjectTerm("TeSt0Search")); // Case insensitive
            assertEquals(1, imapMessages.length);
            assertEquals(m0, imapMessages[0]);
            imapMessages = imapFolder.search(new SubjectTerm("0S"));
            assertEquals(1, imapMessages.length);
            assertEquals(m0, imapMessages[0]);
>>>>>>> 33c37974
            imapMessages = imapFolder.search(new SubjectTerm("not found"));
            assertEquals(0, imapMessages.length);
            imapMessages = imapFolder.search(new SubjectTerm("test"));
<<<<<<< HEAD
            assertTrue(imapMessages.length == 2);
            
            //Search OrTerm - Search Subject which contains String1 OR String2
            imapMessages = imapFolder.search(new OrTerm(new SubjectTerm("test0Search"),new SubjectTerm("String2")));
            assertTrue(imapMessages.length == 2);
            assertTrue(imapMessages[0] == m0);
            
            //Search AndTerm - Search Subject which contains String1 AND String2
            imapMessages = imapFolder.search(new AndTerm(new SubjectTerm("test0Search"),new SubjectTerm("test1Search")));
            assertTrue(imapMessages.length == 1);
            assertTrue(imapMessages[0] == m1);
            
=======
            assertEquals(2, imapMessages.length);

            // Content
            final String pattern = "\u00e4\u03A0";
            imapMessages = imapFolder.search(new SubjectTerm(pattern));
            assertEquals(1, imapMessages.length);
            assertTrue(imapMessages[0].getSubject().contains(pattern));
>>>>>>> 33c37974
        } finally {
            store.close();
        }
    }

    // Test an unsupported search term for exception. Should be ignored.
    @Test
    public void testUnsupportedSearchWarnsButDoesNotThrowException() throws MessagingException {
        try {
            SearchKey.valueOf("SENTDATE");
            fail("Expected IAE for unimplemented search");
        } catch (IllegalArgumentException ex) {
            // Expected
        }

        greenMail.setUser("to1@localhost", "pwd"); // Create user

        final Store store = greenMail.getImap().createStore();
        store.connect("to1@localhost", "pwd");
        try {
            Folder imapFolder = store.getFolder("INBOX");
            imapFolder.open(Folder.READ_WRITE);
            imapFolder.search(new SentDateTerm(ComparisonTerm.LT, new Date()));
        } finally {
            store.close();
        }
    }

    /**
     * Create the two messages with different recipients, etc. for testing and add them to the folder.
     *
     * @param session Session to set on the messages
     * @param folder  Folder to add to
     * @param flags   Flags to set on both messages
     * @throws Exception
     */
    private void storeSearchTestMessages(Session session, MailFolder folder, Flags flags) throws Exception {
        MimeMessage message1 = new MimeMessage(session);
        message1.setSubject("test0Search");
        message1.setText("content");
        setRecipients(message1, Message.RecipientType.TO, "to", 1, 2);
        setRecipients(message1, Message.RecipientType.CC, "cc", 1, 2);
        setRecipients(message1, Message.RecipientType.BCC, "bcc", 1, 2);
        message1.setFrom(new InternetAddress("from2@localhost"));
        message1.setFlag(Flags.Flag.ANSWERED, true);
        message1.setFlags(flags, true);
        folder.store(message1);

        MimeMessage message2 = new MimeMessage(session);
<<<<<<< HEAD
        message2.setSubject("test0Search test1Search");
        message2.setText("content");
=======
        message2.setSubject("test1Search \u00c4\u00e4\u03A0", "UTF-8");
        message2.setText("content \u00c4\u00e4\u03A0", "UTF-8");
>>>>>>> 33c37974
        setRecipients(message2, Message.RecipientType.TO, "to", 1, 3);
        setRecipients(message2, Message.RecipientType.CC, "cc", 1, 3);
        setRecipients(message2, Message.RecipientType.BCC, "bcc", 1, 3);
        message2.setFrom(new InternetAddress("from3@localhost"));
        message2.setFlag(Flags.Flag.ANSWERED, false);
        folder.store(message2);
    }

    /**
     * Set the recipient list of this message to a list containing two recipients of the specified type.
     *
     * @param message       Message to modify
     * @param recipientType Type of recipient to set
     * @param prefix        Prefix for recipient names. For prefix "to" and indexes {1,2} the actual names will be e.g. "to1@localhost", "to2@locahost"
     * @param indexes       List of indexes for which the addresses are generated, see doc for prefix
     */
    private void setRecipients(MimeMessage message, Message.RecipientType recipientType, String prefix, int... indexes)
            throws MessagingException {
        Address[] arr = new InternetAddress[indexes.length];
        for (int i = 0; i < arr.length; i++) {
            arr[i] = new InternetAddress(prefix + indexes[i] + "@localhost");
        }
        message.setRecipients(recipientType, arr);
    }

}<|MERGE_RESOLUTION|>--- conflicted
+++ resolved
@@ -97,7 +97,6 @@
 
             // Search Subject
             imapMessages = imapFolder.search(new SubjectTerm("test0Search"));
-<<<<<<< HEAD
             assertTrue(imapMessages.length == 2);
             assertTrue(imapMessages[0] == m0);
             imapMessages = imapFolder.search(new SubjectTerm("TeSt0Search")); // Case insensitive
@@ -106,20 +105,9 @@
             imapMessages = imapFolder.search(new SubjectTerm("0S"));
             assertTrue(imapMessages.length == 2);
             assertTrue(imapMessages[0] == m0);
-=======
-            assertEquals(1, imapMessages.length);
-            assertEquals(m0, imapMessages[0]);
-            imapMessages = imapFolder.search(new SubjectTerm("TeSt0Search")); // Case insensitive
-            assertEquals(1, imapMessages.length);
-            assertEquals(m0, imapMessages[0]);
-            imapMessages = imapFolder.search(new SubjectTerm("0S"));
-            assertEquals(1, imapMessages.length);
-            assertEquals(m0, imapMessages[0]);
->>>>>>> 33c37974
             imapMessages = imapFolder.search(new SubjectTerm("not found"));
             assertEquals(0, imapMessages.length);
             imapMessages = imapFolder.search(new SubjectTerm("test"));
-<<<<<<< HEAD
             assertTrue(imapMessages.length == 2);
             
             //Search OrTerm - Search Subject which contains String1 OR String2
@@ -131,16 +119,12 @@
             imapMessages = imapFolder.search(new AndTerm(new SubjectTerm("test0Search"),new SubjectTerm("test1Search")));
             assertTrue(imapMessages.length == 1);
             assertTrue(imapMessages[0] == m1);
-            
-=======
-            assertEquals(2, imapMessages.length);
 
             // Content
             final String pattern = "\u00e4\u03A0";
             imapMessages = imapFolder.search(new SubjectTerm(pattern));
             assertEquals(1, imapMessages.length);
             assertTrue(imapMessages[0].getSubject().contains(pattern));
->>>>>>> 33c37974
         } finally {
             store.close();
         }
@@ -190,13 +174,8 @@
         folder.store(message1);
 
         MimeMessage message2 = new MimeMessage(session);
-<<<<<<< HEAD
-        message2.setSubject("test0Search test1Search");
-        message2.setText("content");
-=======
-        message2.setSubject("test1Search \u00c4\u00e4\u03A0", "UTF-8");
+        message2.setSubject("test0Search test1Search \u00c4\u00e4\u03A0", "UTF-8");
         message2.setText("content \u00c4\u00e4\u03A0", "UTF-8");
->>>>>>> 33c37974
         setRecipients(message2, Message.RecipientType.TO, "to", 1, 3);
         setRecipients(message2, Message.RecipientType.CC, "cc", 1, 3);
         setRecipients(message2, Message.RecipientType.BCC, "bcc", 1, 3);
