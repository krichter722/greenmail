<?xml version='1.0'?>

<project xmlns="http://maven.apache.org/POM/4.0.0" xmlns:xsi="http://www.w3.org/2001/XMLSchema-instance" xsi:schemaLocation="http://maven.apache.org/POM/4.0.0 http://maven.apache.org/maven-v4_0_0.xsd">
  <modelVersion>4.0.0</modelVersion>
  <name>== GreenMail ==</name>
  <description>GreenMail - Email Test Servers</description>
  <url>http://www.icegreen.com/greenmail/</url>
  <inceptionYear>2006</inceptionYear>

  <groupId>com.icegreen</groupId>
  <artifactId>greenmail-parent</artifactId>
  <packaging>pom</packaging>
  <!-- This version should get inherited to all subprojects. -->
<<<<<<< HEAD
  <version>1.6.0-SNAPSHOT</version>
=======
  <version>1.5.6-SNAPSHOT</version>
>>>>>>> 4698ba60

  <prerequisites>
    <maven>3.2.1</maven>
  </prerequisites>

  <licenses>
    <license>
      <name>Apache 2.0</name>
      <url>http://www.apache.org/licenses/LICENSE-2.0.txt</url>
      <distribution>repo</distribution>
    </license>
  </licenses>

  <scm>
    <connection>
      scm:git:https://github.com/greenmail-mail-test/greenmail.git
    </connection>
    <developerConnection>
      scm:git:git@github.com:greenmail-mail-test/greenmail.git
    </developerConnection>
    <url>
      https://github.com/greenmail-mail-test/greenmail
    </url>
    <tag>HEAD</tag>
  </scm>

  <issueManagement>
    <system>github</system>
    <url>https://github.com/greenmail-mail-test/greenmail/issues/</url>
  </issueManagement>

  <ciManagement>
    <system>Travis</system>
    <url>https://travis-ci.org/greenmail-mail-test/greenmail/</url>
    <notifiers />
  </ciManagement>

  <!-- details about the organization that 'owns' the project -->
  <organization>
    <name>Icegreen Technologies</name>
    <url>http://www.icegreen.com</url>
  </organization>

  <modules>
    <module>greenmail-core</module>
    <module>greenmail-standalone</module>
    <module>greenmail-webapp</module>
    <module>greenmail-jboss-service</module>
    <module>greenmail-spring</module>
  </modules>

  <!-- who the developers are for the project -->
  <developers>
    <developer>
      <name>Wael Chatila</name>
      <id>waelc</id>
      <email>see my blog</email>
      <url>http://waelchatila.com</url>
      <organization>IceGreen Technologies</organization>
      <organizationUrl>http://www.icegreen.com</organizationUrl>
      <roles>
        <role>Lead Developer</role>
      </roles>
    </developer>
    <developer>
      <name>Marcel May</name>
      <id>mm</id>
      <properties>
        <id>marcel_may</id>
      </properties>
      <email>marcel (dot) may (dot) de (at) gmail.com</email>
      <url>https://github.com/marcelmay</url>
    </developer>
    <developer>
      <name>Christian Amann</name>
      <id>camann9</id>
      <properties>
        <id>camann9</id>
      </properties>
      <email>camann9 (at) gmail.com</email>
      <url>https://github.com/camann9</url>
    </developer>
    <developer>
      <name>Youssuf ElKalay</name>
      <id>buildscientist</id>
      <properties>
        <id>buildscientist</id>
      </properties>
      <email>yelkalay (at) gmail.com</email>
      <url>https://github.com/buildscientist</url>
    </developer>
  </developers>
  <contributors>
    <contributor>
      <name>Stephen Fenech</name>
      <properties>
        <id>zegon</id>
      </properties>
      <email />
      <url />
    </contributor>
  </contributors>

  <build>
    <defaultGoal>install</defaultGoal>

    <!-- Plugin defaults for all inherited POMs. Declare the plugin version here, too. -->
    <pluginManagement>
      <plugins>
        <plugin>
          <!-- http://maven.apache.org/plugins/maven-compile-plugin/plugin-info.html -->
          <artifactId>maven-compiler-plugin</artifactId>
          <version>3.6.1</version>
          <configuration>
            <source>1.7</source>
            <target>1.7</target>
            <debug>true</debug>
            <compilerArgs>
              <arg>-Xlint</arg>
            </compilerArgs>
            <showWarnings>true</showWarnings>
            <showDeprecation>true</showDeprecation>
          </configuration>
        </plugin>
        <plugin>
          <artifactId>maven-install-plugin</artifactId>
          <version>2.5.2</version>
        </plugin>
        <plugin>
          <!-- http://maven.apache.org/plugins/maven-surefire-plugin/plugin-info.html -->
          <artifactId>maven-surefire-plugin</artifactId>
          <version>2.19.1</version>
          <configuration>
            <forkCount>1</forkCount>
            <reuseForks>true</reuseForks>
            <!-- cli -->
            <workingDirectory>target</workingDirectory>
          </configuration>
        </plugin>
        <plugin>
          <artifactId>maven-failsafe-plugin</artifactId>
          <version>2.19.1</version>
          <configuration>
            <forkCount>1</forkCount>
            <reuseForks>true</reuseForks>
            <!-- cli -->
            <workingDirectory>target</workingDirectory>
          </configuration>
          <executions>
            <execution>
              <goals>
                <goal>integration-test</goal>
                <goal>verify</goal>
              </goals>
            </execution>
          </executions>
        </plugin>
        <plugin>
          <artifactId>maven-jar-plugin</artifactId>
          <version>3.0.2</version>
          <configuration>
            <archive>
              <addMavenDescriptor>true</addMavenDescriptor>
            </archive>
          </configuration>
        </plugin>
        <plugin>
          <artifactId>maven-war-plugin</artifactId>
          <version>3.0.0</version>
        </plugin>
        <plugin>
          <artifactId>maven-dependency-plugin</artifactId>
          <version>3.0.0</version>
        </plugin>
        <plugin>
          <artifactId>maven-clean-plugin</artifactId>
          <version>3.0.0</version>
        </plugin>
        <plugin>
          <groupId>io.fabric8</groupId>
          <artifactId>docker-maven-plugin</artifactId>
          <version>0.19.0</version>
        </plugin>
        <!-- IDE plugins -->
        <plugin>
          <!-- http://maven.apache.org/plugins/maven-eclipse-plugin/plugin-info.html -->
          <artifactId>maven-eclipse-plugin</artifactId>
          <version>2.10</version>
          <configuration>
            <downloadSources>true</downloadSources>
            <downloadJavadocs>true</downloadJavadocs>
          </configuration>
        </plugin>
        <plugin>
          <groupId>org.codehaus.mojo</groupId>
          <artifactId>jboss-packaging-maven-plugin</artifactId>
          <version>2.2</version>
        </plugin>
        <plugin>
          <artifactId>maven-source-plugin</artifactId>
          <version>3.0.1</version>
        </plugin>
        <plugin>
          <artifactId>maven-site-plugin</artifactId>
          <version>3.6</version>
        </plugin>
        <plugin>
          <artifactId>maven-surefire-report-plugin</artifactId>
          <version>2.19.1</version>
        </plugin>
        <plugin>
          <artifactId>maven-project-info-reports-plugin</artifactId>
          <version>2.9</version>
        </plugin>
        <plugin>
          <groupId>org.codehaus.mojo</groupId>
          <artifactId>findbugs-maven-plugin</artifactId>
          <version>3.0.4</version>
        </plugin>
        <plugin>
          <artifactId>maven-pmd-plugin</artifactId>
          <version>3.7</version>
        </plugin>
        <plugin>
          <artifactId>maven-jxr-plugin</artifactId>
          <version>2.5</version>
        </plugin>
        <plugin>
          <groupId>org.codehaus.mojo</groupId>
          <artifactId>jdepend-maven-plugin</artifactId>
          <version>2.0</version>
        </plugin>
        <plugin>
          <artifactId>maven-javadoc-plugin</artifactId>
          <version>2.10.4</version>
          <configuration>
            <links>
              <link>http://docs.oracle.com/javase/1.7.0/docs/api/</link>
              <link>https://javamail.java.net/nonav/docs/api/</link>
              <link>http://junit.org/junit4/javadoc/latest/</link>
            </links>
            <failOnError>false</failOnError>
          </configuration>
        </plugin>
        <plugin>
          <groupId>org.sonatype.plugins</groupId>
          <artifactId>nexus-staging-maven-plugin</artifactId>
          <version>1.6.7</version>
        </plugin>
        <plugin>
          <artifactId>maven-gpg-plugin</artifactId>
          <version>1.6</version>
        </plugin>
        <plugin>
          <artifactId>maven-release-plugin</artifactId>
          <version>2.5.3</version>
          <configuration>
            <autoVersionSubmodules>true</autoVersionSubmodules>
            <tagNameFormat>release-@{project.version}</tagNameFormat>
          </configuration>
        </plugin>
        <plugin>
          <artifactId>maven-deploy-plugin</artifactId>
          <version>2.8.2</version>
        </plugin>
        <plugin>
          <artifactId>maven-resources-plugin</artifactId>
          <version>3.0.2</version>
        </plugin>
        <plugin>
          <groupId>org.apache.maven.plugins</groupId>
          <artifactId>maven-shade-plugin</artifactId>
          <version>2.4.3</version>
        </plugin>
        <!-- Inject POM version and scm version -->
        <plugin>
          <groupId>de.m3y.maven</groupId>
          <artifactId>inject-maven-plugin</artifactId>
          <version>1.0</version>
        </plugin>
      </plugins>
    </pluginManagement>

    <plugins>
      <plugin>
        <artifactId>maven-failsafe-plugin</artifactId>
        <executions>
          <execution>
            <goals>
              <goal>integration-test</goal>
              <goal>verify</goal>
            </goals>
          </execution>
        </executions>
      </plugin>
    </plugins>

  </build>

  <properties>
    <slf4j.version>1.7.21</slf4j.version>
    <hamcrest.version>1.3</hamcrest.version>
    <spring.version>4.2.6.RELEASE</spring.version>
    <project.build.sourceEncoding>UTF-8</project.build.sourceEncoding>
    <project.reporting.outputEncoding>UTF-8</project.reporting.outputEncoding>
    <!-- Allow JaCoCo agent modifications for Surefire -->
    <argLine>-Xmx512m -enableassertions</argLine>
  </properties>

  <dependencyManagement>
    <dependencies>
      <!-- Greenmail modules -->
      <dependency>
        <groupId>com.icegreen</groupId>
        <artifactId>greenmail</artifactId>
<<<<<<< HEAD
        <version>1.6.0-SNAPSHOT</version>
=======
        <version>1.5.6-SNAPSHOT</version>
>>>>>>> 4698ba60
      </dependency>
      <dependency>
        <groupId>com.icegreen</groupId>
        <artifactId>greenmail-standalone</artifactId>
<<<<<<< HEAD
        <version>1.6.0-SNAPSHOT</version>
=======
        <version>1.5.6-SNAPSHOT</version>
>>>>>>> 4698ba60
      </dependency>
      <dependency>
        <groupId>com.icegreen</groupId>
        <artifactId>greenmail-webapp</artifactId>
<<<<<<< HEAD
        <version>1.6.0-SNAPSHOT</version>
=======
        <version>1.5.6-SNAPSHOT</version>
>>>>>>> 4698ba60
      </dependency>
      <dependency>
        <groupId>com.icegreen</groupId>
        <artifactId>greenmail-spring</artifactId>
<<<<<<< HEAD
        <version>1.6.0-SNAPSHOT</version>
=======
        <version>1.5.6-SNAPSHOT</version>
>>>>>>> 4698ba60
      </dependency>
      <dependency>
        <groupId>com.icegreen</groupId>
        <artifactId>greenmail-jboss-service</artifactId>
<<<<<<< HEAD
        <version>1.6.0-SNAPSHOT</version>
=======
        <version>1.5.6-SNAPSHOT</version>
>>>>>>> 4698ba60
      </dependency>

      <!-- Compile scope (=default) -->
      <dependency>
        <groupId>com.sun.mail</groupId>
        <artifactId>javax.mail</artifactId>
        <version>1.5.6</version>
      </dependency>
      <dependency>
        <groupId>commons-io</groupId>
        <artifactId>commons-io</artifactId>
        <version>2.5</version>
        <scope>test</scope>
      </dependency>
      <dependency>
        <groupId>javax.activation</groupId>
        <artifactId>activation</artifactId>
        <version>1.1.1</version>
      </dependency>
      <dependency>
        <groupId>org.slf4j</groupId>
        <artifactId>slf4j-api</artifactId>
        <version>${slf4j.version}</version>
      </dependency>

      <dependency> <!-- Log SLF4J via JCL API -->
        <groupId>org.slf4j</groupId>
        <artifactId>jcl-over-slf4j</artifactId>
        <version>${slf4j.version}</version>
      </dependency>
      <dependency> <!-- JBoss uses Log4j -->
        <groupId>org.slf4j</groupId>
        <artifactId>slf4j-log4j12</artifactId>
        <version>${slf4j.version}</version>
      </dependency>
      <dependency>
        <groupId>org.slf4j</groupId>
        <artifactId>slf4j-simple</artifactId>
        <version>${slf4j.version}</version>
      </dependency>
      <dependency>
        <groupId>javax.servlet</groupId>
        <artifactId>servlet-api</artifactId>
        <version>2.4</version>
        <scope>provided</scope>
      </dependency>

      <!-- Spring -->
      <dependency>
        <groupId>org.springframework</groupId>
        <artifactId>spring-beans</artifactId>
        <version>${spring.version}</version>
      </dependency>
      <dependency>
        <groupId>org.springframework</groupId>
        <artifactId>spring-test</artifactId>
        <version>${spring.version}</version>
      </dependency>
      <dependency>
        <groupId>org.springframework</groupId>
        <artifactId>spring-context</artifactId>
        <version>${spring.version}</version>
      </dependency>

      <!-- Test scope -->
      <dependency>
        <groupId>junit</groupId>
        <artifactId>junit</artifactId>
        <version>4.12</version>
        <scope>test</scope>
      </dependency>
      <dependency>
        <groupId>org.easymock</groupId>
        <artifactId>easymock</artifactId>
        <version>3.4</version>
        <scope>test</scope>
      </dependency>
      <dependency>
        <groupId>org.easymock</groupId>
        <artifactId>easymockclassextension</artifactId>
        <version>3.2</version>
        <scope>test</scope>
      </dependency>
      <dependency>
        <groupId>org.hamcrest</groupId>
        <artifactId>hamcrest-core</artifactId>
        <version>${hamcrest.version}</version>
        <scope>test</scope>
      </dependency>
      <dependency>
        <groupId>org.hamcrest</groupId>
        <artifactId>hamcrest-all</artifactId>
        <version>${hamcrest.version}</version>
        <scope>test</scope>
      </dependency>
    </dependencies>
  </dependencyManagement>

  <profiles>
    <profile>
      <!--
        Release profile, activating ossrh specific release settings.
        See http://central.sonatype.org/pages/apache-maven.html
      -->
      <id>release-ossrh</id>
      <distributionManagement>
        <snapshotRepository>
          <id>ossrh</id>
          <url>https://oss.sonatype.org/content/repositories/snapshots</url>
        </snapshotRepository>
        <repository>
          <id>ossrh</id>
          <url>https://oss.sonatype.org/service/local/staging/deploy/maven2/</url>
        </repository>
      </distributionManagement>
      <build>
        <plugins>
          <plugin>
            <groupId>org.sonatype.plugins</groupId>
            <artifactId>nexus-staging-maven-plugin</artifactId>
            <extensions>true</extensions>
            <configuration>
              <serverId>ossrh</serverId>
              <nexusUrl>https://oss.sonatype.org/</nexusUrl>
              <autoReleaseAfterClose>true</autoReleaseAfterClose>
            </configuration>
          </plugin>
          <plugin>
            <artifactId>maven-gpg-plugin</artifactId>
            <executions>
              <execution>
                <id>sign-artifacts</id>
                <phase>verify</phase>
                <goals>
                  <goal>sign</goal>
                </goals>
              </execution>
            </executions>
          </plugin>
        </plugins>
      </build>
    </profile>
    <profile>
      <id>release</id>
      <build>
        <plugins>
          <plugin>
            <artifactId>maven-source-plugin</artifactId>
            <executions>
              <execution>
                <id>attach-sources</id>
                <goals>
                  <goal>jar</goal>
                </goals>
              </execution>
            </executions>
          </plugin>
          <plugin>
            <artifactId>maven-javadoc-plugin</artifactId>
            <executions>
              <execution>
                <id>attach-javadocs</id>
                <goals>
                  <goal>jar</goal>
                </goals>
              </execution>
            </executions>
          </plugin>
        </plugins>
      </build>
    </profile>
    <profile>
      <id>site</id>
      <reporting>
        <plugins>
          <plugin>
            <groupId>org.apache.maven.plugins</groupId>
            <artifactId>maven-site-plugin</artifactId>
            <configuration>
              <skin>
                <groupId>org.apache.maven.skins</groupId>
                <artifactId>maven-stylus-skin</artifactId>
                <version>1.1</version>
              </skin>
            </configuration>
          </plugin>
          <plugin>
            <!-- javadoc report -->
            <artifactId>maven-javadoc-plugin</artifactId>
            <configuration>
              <quiet />
              <aggregate>true</aggregate>
              <linksource>true</linksource>
              <links>
                <link>http://docs.oracle.com/javase/1.7.0/docs/api/</link>
                <link>https://javamail.java.net/nonav/docs/api/</link>
                <link>http://junit.org/junit4/javadoc/latest/</link>
              </links>
              <failOnError>false</failOnError>
            </configuration>
          </plugin>

          <plugin>
            <artifactId>maven-jxr-plugin</artifactId>
            <configuration>
              <linkJavadoc>true</linkJavadoc>
              <aggregate>true</aggregate>
            </configuration>
          </plugin>

          <plugin>
            <groupId>org.codehaus.mojo</groupId>
            <artifactId>jdepend-maven-plugin</artifactId>
          </plugin>
          <plugin>
            <artifactId>maven-pmd-plugin</artifactId>
            <configuration>
              <format>html</format>
              <linkXRef>true</linkXRef>
              <sourceEncoding>utf-8</sourceEncoding>
              <minimumTokens>100</minimumTokens>
              <targetJdk>1.6</targetJdk>
            </configuration>
          </plugin>
          <plugin>
            <groupId>org.codehaus.mojo</groupId>
            <artifactId>findbugs-maven-plugin</artifactId>
            <configuration>
              <threshold>Normal</threshold>
            </configuration>
          </plugin>

          <plugin>
            <artifactId>maven-project-info-reports-plugin</artifactId>
            <reportSets>
              <reportSet>
                <reports>
                  <report>index</report>
                  <report>summary</report>
                  <report>dependencies</report>
                  <report>dependency-convergence</report>
                  <report>dependency-management</report>
                  <report>scm</report>
                  <report>mailing-list</report>
                  <report>cim</report>
                  <report>issue-tracking</report>
                  <report>license</report>
                  <report>project-team</report>
                  <report>plugin-management</report>
                  <report>plugins</report>
                </reports>
              </reportSet>
            </reportSets>
          </plugin>
        </plugins>

      </reporting>

    </profile>

    <profile>
      <id>docker</id>
      <modules>
        <module>greenmail-docker/standalone</module>
      </modules>
    </profile>
  </profiles>
</project><|MERGE_RESOLUTION|>--- conflicted
+++ resolved
@@ -11,11 +11,7 @@
   <artifactId>greenmail-parent</artifactId>
   <packaging>pom</packaging>
   <!-- This version should get inherited to all subprojects. -->
-<<<<<<< HEAD
   <version>1.6.0-SNAPSHOT</version>
-=======
-  <version>1.5.6-SNAPSHOT</version>
->>>>>>> 4698ba60
 
   <prerequisites>
     <maven>3.2.1</maven>
@@ -331,47 +327,27 @@
       <dependency>
         <groupId>com.icegreen</groupId>
         <artifactId>greenmail</artifactId>
-<<<<<<< HEAD
         <version>1.6.0-SNAPSHOT</version>
-=======
-        <version>1.5.6-SNAPSHOT</version>
->>>>>>> 4698ba60
       </dependency>
       <dependency>
         <groupId>com.icegreen</groupId>
         <artifactId>greenmail-standalone</artifactId>
-<<<<<<< HEAD
         <version>1.6.0-SNAPSHOT</version>
-=======
-        <version>1.5.6-SNAPSHOT</version>
->>>>>>> 4698ba60
       </dependency>
       <dependency>
         <groupId>com.icegreen</groupId>
         <artifactId>greenmail-webapp</artifactId>
-<<<<<<< HEAD
         <version>1.6.0-SNAPSHOT</version>
-=======
-        <version>1.5.6-SNAPSHOT</version>
->>>>>>> 4698ba60
       </dependency>
       <dependency>
         <groupId>com.icegreen</groupId>
         <artifactId>greenmail-spring</artifactId>
-<<<<<<< HEAD
         <version>1.6.0-SNAPSHOT</version>
-=======
-        <version>1.5.6-SNAPSHOT</version>
->>>>>>> 4698ba60
       </dependency>
       <dependency>
         <groupId>com.icegreen</groupId>
         <artifactId>greenmail-jboss-service</artifactId>
-<<<<<<< HEAD
         <version>1.6.0-SNAPSHOT</version>
-=======
-        <version>1.5.6-SNAPSHOT</version>
->>>>>>> 4698ba60
       </dependency>
 
       <!-- Compile scope (=default) -->
